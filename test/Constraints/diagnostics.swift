--- conflicted
+++ resolved
@@ -410,73 +410,6 @@
 
 
 
-<<<<<<< HEAD
-
-// <rdar://problem/19870975> Incorrect diagnostic for failed member lookups within closures passed as arguments ("(_) -> _")
-func ident<T>(_ t: T) -> T {}
-var c = ident({1.DOESNT_EXIST}) // error: expected-error {{value of type 'Int' has no member 'DOESNT_EXIST'}}
-
-// <rdar://problem/20712541> QoI: Int/UInt mismatch produces useless error inside a block
-var afterMessageCount : Int? = nil
-
-func uintFunc() -> UInt {}
-func takeVoidVoidFn(_ a : () -> ()) {}
-takeVoidVoidFn { () -> Void in
-  afterMessageCount = uintFunc()  // expected-error {{cannot assign value of type 'UInt' to type 'Int?'}}
-}
-
-// <rdar://problem/19997471> Swift: Incorrect compile error when calling a function inside a closure
-func f19997471(_ x: String) {}
-func f19997471(_ x: Int) {}
-
-func someGeneric19997471<T>(_ x: T) {
-  takeVoidVoidFn {
-    f19997471(x) // expected-error {{cannot invoke 'f19997471' with an argument list of type '(T)'}}
-     // expected-note @-1 {{overloads for 'f19997471' exist with these partially matching parameter lists: (String), (Int)}}
-  }
-}
-
-// <rdar://problem/20371273> Type errors inside anonymous functions don't provide enough information
-func f20371273() {
-  let x: [Int] = [1, 2, 3, 4]
-  let y: UInt = 4
-  _ = x.filter { $0 == y }  // expected-error {{binary operator '==' cannot be applied to operands of type 'Int' and 'UInt'}}
-  // expected-note @-1 {{overloads for '==' exist with these partially matching parameter lists:}}
-}
-
-
-
-
-// <rdar://problem/20921068> Swift fails to compile: [0].map() { _ in let r = (1,2).0; return r }
-// FIXME: Should complain about not having a return type annotation in the closure.
-[0].map { _ in let r =  (1,2).0;  return r }
-// expected-error @-1 {{expression type '[_]' is ambiguous without more context}}
-
-// <rdar://problem/21078316> Less than useful error message when using map on optional dictionary type
-func rdar21078316() {
-  var foo : [String : String]?
-  var bar : [(String, String)]?
-  bar = foo.map { ($0, $1) }  // expected-error {{contextual closure type '([String : String]) -> [(String, String)]' expects 1 argument, but 2 were used in closure body}}
-}
-
-
-// <rdar://problem/20978044> QoI: Poor diagnostic when using an incorrect tuple element in a closure
-var numbers = [1, 2, 3]
-zip(numbers, numbers).filter { $0.2 > 1 }  // expected-error {{value of tuple type '(Int, Int)' has no member '2'}}
-
-
-
-// <rdar://problem/20868864> QoI: Cannot invoke 'function' with an argument list of type 'type'
-func foo20868864(_ callback: ([String]) -> ()) { }
-func rdar20868864(_ s: String) {
-  var s = s
-  foo20868864 { (strings: [String]) in
-    s = strings   // expected-error {{cannot assign value of type '[String]' to type 'String'}}
-  }
-}
-
-=======
->>>>>>> 2cb9b97b
 // <rdar://problem/20491794> Error message does not tell me what the problem is
 enum Color {
   case Red
