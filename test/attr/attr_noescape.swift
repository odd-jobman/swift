--- conflicted
+++ resolved
@@ -223,15 +223,9 @@
 
 
 // Reduced example from XCTest overlay, involves a TupleShuffleExpr
-<<<<<<< HEAD
-public func XCTAssertTrue(@autoclosure expression: () -> Boolean, _ message: String = "", file: String = __FILE__, line: UInt = __LINE__) -> Void {
-}
-public func XCTAssert( @autoclosure expression: () -> Boolean, _ message: String = "", file: String = __FILE__, line: UInt = __LINE__)  -> Void {
-=======
-public func XCTAssertTrue(@autoclosure expression: () -> BooleanType, _ message: String = "", file: StaticString = __FILE__, line: UInt = __LINE__) -> Void {
-}
-public func XCTAssert( @autoclosure expression: () -> BooleanType, _ message: String = "", file: StaticString = __FILE__, line: UInt = __LINE__)  -> Void {
->>>>>>> b58522b8
+public func XCTAssertTrue(@autoclosure expression: () -> Boolean, _ message: String = "", file: StaticString = __FILE__, line: UInt = __LINE__) -> Void {
+}
+public func XCTAssert( @autoclosure expression: () -> Boolean, _ message: String = "", file: StaticString = __FILE__, line: UInt = __LINE__)  -> Void {
   XCTAssertTrue(expression, message, file: file, line: line);
 }
 
