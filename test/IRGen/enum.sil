--- conflicted
+++ resolved
@@ -886,24 +886,8 @@
 // --              0x8000_0000_0000_0000
 // CHECK:    i64 -9223372036854775808, label %[[Y_DEST:[0-9]+]]
 // --              0x8000_0000_0000_0001
-<<<<<<< HEAD
-// CHECK-64:    i64 -9223372036854775807, label %[[Z_DEST:[0-9]+]]
-// CHECK-64:  ]
-
-// CHECK-32:  switch i32 %0, label %[[X_DEST:[0-9]+]] [
-// CHECK-32:    i32 0, label %[[Y_HIGH:[0-9]+]]
-// CHECK-32:    i32 1, label %[[Z_HIGH:[0-9]+]]
-// CHECK-32:  ]
-// CHECK-32: [[Y_HIGH]]:
-// CHECK-32:  [[IS_Y:%.*]] = icmp eq i32 %1, -2147483648
-// CHECK-32:  br i1 [[IS_Y]], label %[[Y_DEST:[0-9]+]], label %[[X_DEST]]
-// CHECK-32: [[Z_HIGH]]:
-// CHECK-32:  [[IS_Z:%.*]] = icmp eq i32 %1, -2147483648
-// CHECK-32:  br i1 [[IS_Z]], label %[[Z_DEST:[0-9]+]], label %[[X_DEST]]
-=======
 // CHECK:    i64 -9223372036854775807, label %[[Z_DEST:[0-9]+]]
 // CHECK:  ]
->>>>>>> 0800dda9
   switch_enum %u : $SinglePayloadSpareBit, case #SinglePayloadSpareBit.x!enumelt.1: x_dest, case #SinglePayloadSpareBit.y!enumelt: y_dest, case #SinglePayloadSpareBit.z!enumelt: z_dest
 
 // CHECK: [[X_DEST]]:
